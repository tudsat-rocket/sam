<<<<<<< HEAD
use {defmt_rtt as _, panic_probe as _};

use embassy_time::{Duration, Ticker};
=======
>>>>>>> 8aec34f4
use embassy_stm32::peripherals::*;
use embassy_stm32::timer::simple_pwm::SimplePwm;
use embassy_time::{Duration, Ticker};

#[embassy_executor::task]
pub async fn run_servo_check(mut pwm: SimplePwm<'static, TIM3>, toggle_time: Duration) -> ! {
    let mut ticker = Ticker::every(toggle_time);
    let mut pwm_out = pwm.ch4();
    pwm_out.enable();
<<<<<<< HEAD
    
    loop{
        
        defmt::info!("Servo loop");

        pwm_out.set_duty_cycle_percent(66);
        
=======

    loop {
        // 50Hz = 20ms period
        pwm_out.set_duty_cycle_percent(5);
        defmt::info!("duty_cycle low");

>>>>>>> 8aec34f4
        ticker.next().await;

        pwm_out.set_duty_cycle_percent(8);
        defmt::info!("duty_cycle high");

        ticker.next().await;
    }
}<|MERGE_RESOLUTION|>--- conflicted
+++ resolved
@@ -1,9 +1,6 @@
-<<<<<<< HEAD
 use {defmt_rtt as _, panic_probe as _};
 
 use embassy_time::{Duration, Ticker};
-=======
->>>>>>> 8aec34f4
 use embassy_stm32::peripherals::*;
 use embassy_stm32::timer::simple_pwm::SimplePwm;
 use embassy_time::{Duration, Ticker};
@@ -13,22 +10,12 @@
     let mut ticker = Ticker::every(toggle_time);
     let mut pwm_out = pwm.ch4();
     pwm_out.enable();
-<<<<<<< HEAD
-    
-    loop{
-        
-        defmt::info!("Servo loop");
-
-        pwm_out.set_duty_cycle_percent(66);
-        
-=======
 
     loop {
         // 50Hz = 20ms period
         pwm_out.set_duty_cycle_percent(5);
         defmt::info!("duty_cycle low");
 
->>>>>>> 8aec34f4
         ticker.next().await;
 
         pwm_out.set_duty_cycle_percent(8);
