--- conflicted
+++ resolved
@@ -59,14 +59,11 @@
     interrupt::I2C3_ER.set_priority(Priority::P7);
     let medium_priority_spawner = EXECUTOR_MEDIUM.start(interrupt::I2C3_ER);
 
-    let lora_downlink =
-        fw::lora::start_rocket_downlink(board.lora1, settings.lora.clone(), medium_priority_spawner);
-    let lora_uplink =
-        fw::lora::start_rocket_uplink(board.lora2, settings.lora.clone(), medium_priority_spawner);
+    let lora_downlink = fw::lora::start_rocket_downlink(board.lora1, settings.lora.clone(), medium_priority_spawner);
+    let lora_uplink = fw::lora::start_rocket_uplink(board.lora2, settings.lora.clone(), medium_priority_spawner);
 
     let (can1_tx, can1_rx) = ((), ());
     let (can2_tx, can2_rx) = ((), ());
-<<<<<<< HEAD
     // let (usb_downlink, usb_uplink) = ((), ());
     let (usb_downlink, usb_uplink) = fw::usb::start(board.usb_driver, low_priority_spawner);
     let (eth_downlink, eth_uplink) = fw::ethernet::start(board.ethernet, low_priority_spawner, seed);
@@ -75,12 +72,6 @@
         fw::lora::start_rocket_downlink(board.lora1, settings.lora.clone(), low_priority_spawner.make_send());
     let lora_uplink =
         fw::lora::start_rocket_uplink(board.lora2, settings.lora.clone(), low_priority_spawner.make_send());
-=======
-
-    let (eth_downlink, eth_uplink) = fw::ethernet::start(board.ethernet, low_priority_spawner, seed);
-    let (usb_downlink, usb_uplink) = ((), ());
-    //let (usb_downlink, usb_uplink) = fw::usb::start(board.usb, low_priority_spawner);
->>>>>>> 9b9fa388
 
     let vehicle = Vehicle::init(
         board.sensors,
