--- conflicted
+++ resolved
@@ -10,6 +10,7 @@
 
 use embassy_stm32::adc::AdcChannel;
 use embassy_stm32::adc::AnyAdcChannel;
+use embassy_stm32::timer::simple_pwm::PwmPinConfig;
 use embassy_stm32::usb::Driver;
 use embassy_usb::UsbDevice;
 use flash_task::FlashOp;
@@ -21,9 +22,9 @@
 use embassy_futures::select::select;
 use embassy_sync::blocking_mutex::raw::CriticalSectionRawMutex;
 use embassy_sync::mutex::Mutex;
+use embassy_sync::signal::Signal;
 use embassy_time::Timer;
 use embassy_time::{Delay, Duration, Instant, Ticker};
-use embassy_sync::signal::Signal;
 
 use embassy_stm32::adc::Adc;
 use embassy_stm32::bind_interrupts;
@@ -41,12 +42,8 @@
 use embassy_stm32::rng::Rng;
 use embassy_stm32::spi::Spi;
 use embassy_stm32::time::Hertz;
-<<<<<<< HEAD
-=======
+use embassy_stm32::timer::Channel;
 use embassy_stm32::timer::simple_pwm::{PwmPin, SimplePwm, SimplePwmChannel};
->>>>>>> 9b9fa388
-use embassy_stm32::timer::Channel;
-use embassy_stm32::timer::simple_pwm::{PwmPin, SimplePwm};
 use embassy_stm32::wdg::IndependentWatchdog;
 use embassy_stm32::{Config, interrupt};
 
@@ -72,17 +69,17 @@
 
 use static_cell::StaticCell;
 
+use shared_types::FlightMode;
 use shared_types::Settings;
-use shared_types::FlightMode;
 
 //mod can;
+pub mod buzzer;
 pub mod drivers;
 pub mod ethernet;
 pub mod lora;
 pub mod storage;
 pub mod usb;
 pub mod vehicle;
-pub mod buzzer;
 
 mod flash_task;
 // mod storage_new;
@@ -391,7 +388,15 @@
     ////#[cfg(not(feature = "gcs"))]
     ////let power = PowerMonitor::init(adc, p.PB0, p.PC5, p.PC4).await;
 
-    let buzzer_pin = PwmPin::new_ch3(p.PB10, OutputType::PushPull);
+    // TODO: check if correct settings for buzzer
+    let buzzer_pin = PwmPin::new_with_config(
+        p.PB10,
+        PwmPinConfig {
+            output_type: OutputType::PushPull,
+            speed: Speed::Medium,
+            pull: Pull::None,
+        },
+    );
     let buzzer_pwm = SimplePwm::new(p.TIM2, None, None, Some(buzzer_pin), None, Hertz::hz(440), Default::default());
     let buzzer_pwm_channel = Channel::Ch3;
 
