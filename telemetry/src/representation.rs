--- conflicted
+++ resolved
@@ -143,14 +143,10 @@
         // TODO: (felix) what does this mean?
         assert_eq!(repr.bits() % 8, 0);
 
-<<<<<<< HEAD
-        // Bytes of this float or fixed point number.
-=======
         if ((self.bit_pointer + repr.bits()) / 8) >= self.buffer.len() {
             return Err(());
         }
 
->>>>>>> feb1de94
         let bytes = &self.buffer[(self.bit_pointer / 8)..((self.bit_pointer + repr.bits()) / 8)];
         // println!("bytes are: {:?}", bytes);
         let value = match repr {
