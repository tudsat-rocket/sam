[workspace]
resolver = "2"
members = [
    "android",          # Android wrapper for GUI
    "archive",          # Archived flight data
    "cli",              # Main ground control CLI ($ sam)
    "gui",              # Main ground control GUI ($ sam-gui)
    "galadriel",        # Basic numerical rocketry simulation, used via GUI or standalone
    "state_estimator",  # State estimation used both in SITL simulations and firmware
    "shared_types",     # Types like telemetry and settings shared between firmware, simulation and GUI
    "telemetry",
    "firmwares/flight_computer",
<<<<<<< HEAD
    "firmwares/io_module",
    "firmwares/power_module",
    "firmwares/fancyfins",
    # "firmwares/engine_board",
=======
    #"firmwares/io_module",
    #"firmwares/power_module",
    #"firmwares/fancyfins",
    #"firmwares/engine_board",
>>>>>>> 661bdc68
]
default-members = ["cli"] # Allows running GUI by simply running `$ cargo run` in root of workspace

# We specify dependencies we use in multiple places here, so we can make sure
# every crate uses the same version.
[workspace.dependencies]
# Workspace member packages
gui = { path = "gui" }
archive = { path = "archive" }
galadriel = { path = "galadriel" }
shared_types = { path = "shared_types" }
state_estimator = { path = "state_estimator" }
telemetry = { path = "telemetry" }
# CLI & logging
clap = { version = "3.2", features = ["derive"] }
log = "0.4"
env_logger = "0.10"
# Math
mint = "0.5.9"
half = { version = "2.4.1", default-features = false }
nalgebra = { version = "0.32", default-features = false, features = ["macros", "libm", "mint", "serde-serialize-no-std"] }
# egui & friends
egui = { version = "0.31" }
egui-wgpu = { version = "0.31" }
egui-winit = { version = "0.31" }
eframe = { version = "0.31", default-features = false }
egui_plot = "0.31"
egui_extras = { version = "0.31", features = ["image"] }
# serialization & communication
bitvec = { version = "1.0.1", default-features = false, features = ["atomic"] }
heapless = { version = "0.8.0", features = ["serde"] }
serde = { version = "1", default-features = false, features = ["derive"] }
serde_json = "1.0.89"
postcard = "1.0"
siphasher = { version = "0.3", default-features = false }
crc = "3"
# misc
chrono = "0.4"
rand = { version = "0.8", default-features = false }

[profile.dev]
opt-level = 1
overflow-checks = false

[profile.release]
debug = true<|MERGE_RESOLUTION|>--- conflicted
+++ resolved
@@ -10,17 +10,10 @@
     "shared_types",     # Types like telemetry and settings shared between firmware, simulation and GUI
     "telemetry",
     "firmwares/flight_computer",
-<<<<<<< HEAD
-    "firmwares/io_module",
-    "firmwares/power_module",
-    "firmwares/fancyfins",
+    # "firmwares/io_module",
+    # "firmwares/power_module",
+    # "firmwares/fancyfins",
     # "firmwares/engine_board",
-=======
-    #"firmwares/io_module",
-    #"firmwares/power_module",
-    #"firmwares/fancyfins",
-    #"firmwares/engine_board",
->>>>>>> 661bdc68
 ]
 default-members = ["cli"] # Allows running GUI by simply running `$ cargo run` in root of workspace
 
